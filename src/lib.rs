--- conflicted
+++ resolved
@@ -218,13 +218,8 @@
     subtitle_stream_indices: VecDeque<usize>,
 }
 
-<<<<<<< HEAD
-#[derive(Clone)]
+#[derive(Clone, Debug)]
 /// Simple concurrency of primitive values.
-=======
-#[derive(Clone, Debug)]
-/// Simple concurrecy of primitive values.
->>>>>>> f5951944
 pub struct Shared<T: Copy> {
     raw_value: Arc<Atomic<T>>,
 }
@@ -1088,117 +1083,15 @@
             input_context,
             player_state: player_state.clone(),
         };
-<<<<<<< HEAD
-
-        let texture_options = TextureOptions::LINEAR;
-        let texture_handle = ctx.load_texture("vidstream", ColorImage::example(), texture_options);
-        let (message_sender, message_receiver) = std::sync::mpsc::channel();
-=======
         let options = PlayerOptions::default();
         let texture_handle =
             ctx.load_texture("vidstream", ColorImage::example(), options.texture_options);
-        let (message_sender, message_reciever) = std::sync::mpsc::channel();
->>>>>>> f5951944
+        let (message_sender, message_receiver) = std::sync::mpsc::channel();
         let mut streamer = Self {
             input_path: input_path.clone(),
             audio_streamer: None,
             subtitle_streamer: None,
             video_streamer: Arc::new(Mutex::new(stream_decoder)),
-            subtitle_stream_info: (0, 0),
-            audio_stream_info: (0, 0),
-            framerate,
-            video_timer: Timer::new(),
-            audio_timer: Timer::new(),
-            subtitle_timer: Timer::new(),
-            subtitle_elapsed_ms: Shared::new(0),
-            preseek_player_state: None,
-            video_thread: None,
-            subtitle_thread: None,
-            audio_thread: None,
-            texture_handle,
-            player_state,
-            message_sender,
-            message_receiver,
-            video_elapsed_ms,
-            audio_elapsed_ms,
-            size,
-            last_seek_ms: None,
-            duration_ms,
-            audio_volume,
-            max_audio_volume,
-            video_elapsed_ms_override: None,
-            looping: true,
-            ctx_ref: ctx.clone(),
-            subtitles_queue: Arc::new(Mutex::new(VecDeque::new())),
-            current_subtitles: Vec::new(),
-            #[cfg(feature = "from_bytes")]
-            temp_file: None,
-        };
-
-        loop {
-            if let Ok(_texture_handle) = streamer.try_set_texture_handle() {
-                break;
-            }
-        }
-
-        Ok(streamer)
-    }
-
-    /// Create new [`Player`] streaming from socket UDP
-    pub fn new_udp<T: ToSocketAddrs>(ctx: &egui::Context, socket: T) -> Result<Self> {
-        let input_path = format!(
-            "udp://{}?overrun_nonfatal=1&fifo_size=5000000",
-            socket
-                .to_socket_addrs()?
-                .next()
-                .ok_or(ffmpeg::Error::StreamNotFound)?
-        );
-        let input_context = input(&input_path)?;
-        let video_stream = input_context
-            .streams()
-            .best(Type::Video)
-            .ok_or(ffmpeg::Error::StreamNotFound)?;
-        let video_stream_index = video_stream.index();
-        let max_audio_volume = 1.;
-
-        let audio_volume = Shared::new(max_audio_volume / 2.);
-
-        let video_elapsed_ms = Shared::new(0);
-        let audio_elapsed_ms = Shared::new(0);
-        let player_state = Shared::new(PlayerState::Stopped);
-
-        let video_context =
-            ffmpeg::codec::context::Context::from_parameters(video_stream.parameters())?;
-        let video_decoder = video_context.decoder().video()?;
-        let size = Vec2::new(video_decoder.width() as f32, video_decoder.height() as f32);
-
-        // Duration is not relevant for streaming
-        let duration_ms = 0;
-
-        // Framerate is "how often do we check for new frames".
-        // Higher framerate than stream allows closer to "live" stream
-        let framerate = 500.;
-
-        let stream_decoder = VideoStreamer {
-            apply_video_frame_fn: None,
-            duration_ms,
-            video_decoder,
-            video_stream_index,
-            _audio_elapsed_ms: audio_elapsed_ms.clone(),
-            video_elapsed_ms: video_elapsed_ms.clone(),
-            input_context,
-            player_state: player_state.clone(),
-            //scaler: frame_scaler,
-        };
-        let texture_options = TextureOptions::LINEAR;
-        let (message_sender, message_receiver) = std::sync::mpsc::channel();
-        let texture_handle = ctx.load_texture("vidstream", ColorImage::example(), texture_options);
-        let mut streamer = Self {
-            input_path: String::from(input_path),
-            audio_streamer: None,
-            subtitle_streamer: None,
-            video_streamer: Arc::new(Mutex::new(stream_decoder)),
-            texture_options,
             subtitle_stream_info: (0, 0),
             audio_stream_info: (0, 0),
             framerate,
@@ -1234,10 +1127,31 @@
             }
         }
 
+        Ok(streamer)
+    }
+
+    /// Create new [`Player`] streaming from socket UDP
+    pub fn from_udp<T: ToSocketAddrs>(ctx: &egui::Context, socket: T) -> Result<Self> {
+        let input_path = format!(
+            "udp://{}?pkt_size=188&buffer_size=65535&overrun_nonfatal=1&fifo_size=100000000",
+            socket
+                .to_socket_addrs()?
+                .next()
+                .ok_or(ffmpeg::Error::StreamNotFound)?
+        );
+        let mut player = Self::new(ctx, &input_path)?;
+
+        // Duration is not relevant for streaming
+        player.duration_ms = 0;
+
+        // Framerate is "how often do we check for new frames".
+        // Higher framerate than stream allows closer to "live" stream
+        player.framerate = 500.;
+
         // Start stream
-        streamer.start();
-
-        Ok(streamer)
+        player.start();
+
+        Ok(player)
     }
 
     fn try_set_texture_handle(&mut self) -> Result<TextureHandle> {
